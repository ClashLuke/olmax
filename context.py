--- conflicted
+++ resolved
@@ -96,22 +96,6 @@
     def __init__(self, config: typing.Optional[typing.Dict[str, typing.Any]] = None):
         self.data = DataContext()
         self.dims = Dims(self.data)
-        self.optimizer = Optimizer()
-        self.model = Model()
-        self.training = Training()
-
-        if len(sys.argv) > 1 and sys.argv[1].endswith('.json'):
-            with open(sys.argv[1]) as f:
-                cfg = f.read()
-            init_class(self, jsonpickle.loads(cfg))
-
-        self.seed = 0
-        self.global_prefix = ''
-
-        self.name_cache: typing.Dict[str, int] = {}
-        self.parameters: typing.Dict[str, jnp.ndarray] = {}
-        self.parameter_dims: typing.Dict[str, typing.List[str]] = {}
-        self.prng_key = random.PRNGKey(self.seed)
 
         if config is not None:
             self.__dict__.update(config)
@@ -130,12 +114,8 @@
         return f'{name}:{self.name_cache[name]:d}'
 
 
-<<<<<<< HEAD
 
-class WhileContext:
-=======
 class WhileContext(DataClass):
->>>>>>> f74ca262
     def __init__(self, config: typing.Optional[typing.Dict[str, typing.Any]] = None):
         self.config = config
         self.ctx = Context()
@@ -149,6 +129,10 @@
 
     def _serialize(self) -> dict:
         return {'parameters': self.ctx.parameters, 'current_step': self.current_step, 'data': self.data}
+
+    def __call__(self, data: jnp.ndarray):
+        self.data = data
+        return self
 
 
 class WhileTrainContext(WhileContext):
@@ -185,19 +169,10 @@
             self.top_n = config['top_n']
 
     def serialize(self):
-<<<<<<< HEAD
         serialized = self._serialize()
         serialized['start_pos'] = self.start_pos
         serialized['stop_pos'] = self.stop_pos
         serialized['sampling_temperature'] = self.sampling_temperature
         serialized['top_n'] = self.top_n
 
-        return serialized
-=======
-        return {'parameters': self.ctx.parameters, 'current_step': self.current_step, 'loss': self.loss,
-                'data': self.data}
-
-    def __call__(self, data: jnp.ndarray):
-        self.data = data
-        return self
->>>>>>> f74ca262
+        return serialized