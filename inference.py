import typing

import jax
import numpy as np
import uvicorn
from fastapi import FastAPI, HTTPException
from jax import lax, numpy as jnp, random
from pydantic import BaseModel
from transformers import GPT2TokenizerFast

from src.backend import matmul
from src.constants import ParallelAxes
from src.context import Context, WhilePredictContext
from src.main import get_parameters
from src.model import body_ctx, one_hot, promote_to
from src.utils.checkpoint import read_ckpt


def cond_fn(while_ctx_dict: typing.Dict[str, typing.Any]) -> bool:
    wctx = WhilePredictContext(while_ctx_dict)
    is_eos = wctx.data == wctx.ctx.eval.eos
    behind_start = wctx.start_pos.reshape(-1, 1) > jnp.arange(wctx.ctx.dims.sequence).reshape(1, -1)
    is_eos = jnp.logical_and(is_eos, behind_start)
    is_eos = jnp.cumsum(is_eos, axis=1)
    eos_at_seq = (is_eos > 0).sum(0) == wctx.ctx.dims.batch
    eos = jnp.take_along_axis(eos_at_seq.reshape(-1), wctx.current_step.reshape(-1), axis=0)
    stop = jnp.less(wctx.current_step, wctx.stop_pos)
    return jnp.logical_or(eos, stop).reshape(())


def body_fn(while_ctx_dict: typing.Dict[str, typing.Any]) -> typing.Dict[str, typing.Any]:
    wctx = WhilePredictContext(while_ctx_dict)

    out, wgt = body_ctx(wctx.ctx, wctx.data)
    out = (out * one_hot(wctx.current_step - 1, wctx.ctx.dims.sequence).reshape(1, -1, 1)).sum(1, keepdims=True)
    out = matmul(out, wgt).reshape(out.shape[0], 1, -1)
    out = promote_to(out, jnp.float32)
    out_token = lax.psum(out, ParallelAxes.model)

    key = random.PRNGKey((wctx.ctx.seed + wctx.current_step).astype(jnp.int32))
    temp = random.uniform(key, out_token.shape, maxval=1, minval=1e-7, dtype=jnp.float32)
    temp = jnp.log(temp)
    temp = jnp.negative(temp)
    temp = jnp.log(temp)
    temp = temp * -wctx.temperature

    arange = lax.broadcasted_iota(jnp.int32, out_token.shape, dimension=2)
    sorted_out, argsort_out = lax.sort_key_val(out_token, arange)
    ranks = jnp.argsort(argsort_out, -1)
    top_k_mask = jnp.less(ranks, wctx.ctx.dims.vocab - wctx.max_tokens.reshape(-1, 1, 1))  # we want to not mask top k

<<<<<<< HEAD
    cumulative_probabilities = lax.rev(jnp.cumsum(lax.rev(jax.nn.softmax(sorted_out), (1,)), -1), (1,))
    overflow = jnp.greater(cumulative_probabilities, wctx.max_probability_mass.reshape(-1, 1, 1))
    overflow = jnp.concatenate([overflow[:, :, 1:], jnp.zeros_like(overflow[:, :, :1])], -1)
    top_p_mask = jnp.take_along_axis(overflow, ranks, axis=2)
=======
    cumulative_probabilities = lax.rev(jnp.cumsum(lax.rev(jax.nn.softmax(out), (1,)), -1), (1,))
    overflow = jnp.greater(cumulative_probabilities, wctx.top_p.reshape(-1, 1, 1))
    overflow = jnp.concatenate([overflow[:, :, 1:], jnp.zeros_like(overflow[:, :, :1])], -1)
    top_p_mask = jnp.take_along_axis(overflow, ranks, axis=2)

    log_softmax = jax.nn.log_softmax(out_token)
    shifted_scores = jnp.abs((jnp.exp(log_softmax) * log_softmax).sum(-1, keepdims=True) - log_softmax)
    sorted_out, argsort_out = lax.sort_key_val(shifted_scores, arange)
    cumulative_probabilities = jnp.cumsum(jax.nn.softmax(jnp.take_along_axis(out_token, argsort_out, axis=2)), -1)
    overflow = jnp.less(cumulative_probabilities, wctx.mass.reshape(-1, 1, 1))
    overflow_at = overflow.sum(-1, keepdims=True).astype(jnp.int32)
    overflow = jnp.take_along_axis(sorted_out, overflow_at, axis=2)
    overflow = jnp.greater(sorted_out, overflow)
    overflow = jnp.concatenate([jnp.zeros_like(overflow[:, :, :1]), overflow[:, :, :-1]], -1)
    typical_mask = jnp.take_along_axis(overflow, jnp.argsort(argsort_out, -1), axis=2)

    out_token = out_token + temp + (top_k_mask + top_p_mask + typical_mask) * -1e9
>>>>>>> 35c2ae75

    # min_prob_mask ("top-p-x") and adaptive_mask ("top-a") are ideas taken from
    # https://github.com/BlinkDL/RWKV-LM/blob/4bbee4bb1a26059c6425d25c59e057891ae7c4c7/README.md
    softmax = jax.nn.softmax(out_token)
    min_prob_mask = softmax < wctx.max_probability_to_filter.reshape(-1, 1, 1)
    adaptive_filter = jnp.max(softmax, axis=2, keepdims=True) ** wctx.adaptive_filter_power * wctx.adaptive_filter_scale
    adaptive_mask = softmax < adaptive_filter

    out_token = out_token + temp + (top_k_mask + top_p_mask + adaptive_mask) * min_prob_mask * -1e9
    out_token = jnp.argmax(out_token, -1)
    wctx.data = jnp.where(one_hot(wctx.current_step, wctx.ctx.dims.sequence).reshape(1, -1), out_token, wctx.data)
    wctx.current_step += 1
    return wctx.serialize()


def jitless_prediction_step(parameters: typing.Dict[str, jnp.ndarray], data: jnp.ndarray,
<<<<<<< HEAD
                            temperature: jnp.ndarray, max_tokens: jnp.ndarray, max_probability_mass: jnp.ndarray,
                            max_probability_to_filter: jnp.ndarray, adaptive_filter_power: jnp.ndarray,
                            adaptive_filter_scale: jnp.ndarray, seed: jnp.ndarray, start_pos: jnp.ndarray,
                            stop_pos: jnp.ndarray) -> jnp.ndarray:
=======
                            temperature: jnp.ndarray, top_k: jnp.ndarray, top_p: jnp.ndarray, mass: jnp.ndarray,
                            seed: jnp.ndarray, start_pos: jnp.ndarray, stop_pos: jnp.ndarray) -> jnp.ndarray:
>>>>>>> 35c2ae75
    wctx = WhilePredictContext()
    wctx.ctx.parameters = parameters
    wctx.data = data
    wctx.temperature = temperature
<<<<<<< HEAD
    wctx.max_tokens = max_tokens
    wctx.max_probability_to_filter = max_probability_to_filter
    wctx.max_probability_mass = max_probability_mass
    wctx.adaptive_filter_power = adaptive_filter_power
    wctx.adaptive_filter_scale = adaptive_filter_scale
=======
    wctx.top_k = top_k
    wctx.top_p = top_p
    wctx.mass = mass
>>>>>>> 35c2ae75
    wctx.ctx.seed = seed
    wctx.start_pos = start_pos
    wctx.stop_pos = stop_pos
    wctx.current_step = jnp.min(start_pos)

    wctx = WhilePredictContext(lax.while_loop(cond_fn, body_fn, wctx.serialize()))

    return wctx.data


class Inference:
    def __init__(self, ctx: Context):
        ctx.is_initializing = True
        dummy_data = np.zeros((1, ctx.dims.sequence), dtype=np.int32)
        get_parameters(ctx, dummy_data)
        read_ckpt(ctx)
        self.parameters = ctx.parameters

        ctx.is_initializing = False
        partition = {k: 0 for k in ctx.parameters.keys()}
        self.step = jax.pmap(jitless_prediction_step, axis_name=ParallelAxes.model,
<<<<<<< HEAD
                             in_axes=(partition, None, None, None, None, None, None, None, None, None, None),
                             out_axes=None)
        self.ctx = ctx

        self.complete_jax(dummy_data, np.zeros(()), np.ones(()), np.ones(()), np.ones(()), np.ones(()), np.ones(()),
                          np.zeros(()), np.zeros(()), np.ones(()))

    def complete_jax(self, prompt: jnp.array, temperature: jnp.array, max_tokens: jnp.array,
                     max_probability_mass: jnp.array, max_probability_to_filter: jnp.ndarray,
                     adaptive_filter_power: jnp.ndarray, adaptive_filter_scale: jnp.ndarray,
                     seed: jnp.array, start_pos: jnp.array, stop_pos: jnp.array) -> jnp.array:
        return self.step(self.parameters, prompt, temperature, max_tokens, max_probability_mass,
                         max_probability_to_filter, adaptive_filter_power, adaptive_filter_scale, seed, start_pos,
                         stop_pos)

    def complete_tokens(self, prompt: jnp.ndarray, temperature: float, max_tokens: int, max_probability_mass: float,
                        max_probability_to_filter: float, adaptive_filter_power: float, adaptive_filter_scale: float,
                        seed: int, length: int) -> jnp.ndarray:
        tokens = jnp.pad(prompt, ((0, 0), (0, self.ctx.dims.sequence - prompt.shape[1])))
        base = jnp.zeros(())
        start = base + prompt.shape[1]
        return self.complete_jax(tokens, temperature, base + max_tokens, base + max_probability_mass,
                                 base + max_probability_to_filter, base + adaptive_filter_power,
                                 base + adaptive_filter_scale, base + seed, start, start + length)

    def complete(self, text: str, temperature: float = 0.5, max_tokens: int = 32, max_probability_mass: float = 0.9,
                 max_probability_to_filter: float = 1., adaptive_filter_power: float = 1,
                 adaptive_filter_scale: float = 0, seed: int = 0, length: int = 128):
        tokens = jnp.asarray(np.frombuffer(text.encode(), np.uint8)).astype(jnp.int32).reshape(1, -1)
        out = self.complete_tokens(tokens, temperature, max_tokens, max_probability_mass, max_probability_to_filter,
                                   adaptive_filter_power, adaptive_filter_scale, seed, length)[0]
=======
                             in_axes=(partition, None, None, None, None, None, None, None, None), out_axes=None)
        self.ctx = ctx

        self.complete_jax(dummy_data, np.zeros(()), np.ones(()), np.ones(()), np.ones(()), np.ones(()),
                          np.zeros(()), np.ones(()))

    def complete_jax(self, prompt: jnp.array, temperature: jnp.array, top_k: jnp.array, top_p: jnp.array,
                     mass: jnp.ndarray, seed: jnp.array, start_pos: jnp.array, stop_pos: jnp.array) -> np.array:
        return self.step(self.parameters, prompt, temperature, top_k, top_p, mass, seed, start_pos, stop_pos)

    def complete_tokens(self, prompt: jnp.ndarray, temperature: float, top_k: int, top_p: float, mass: float, seed: int,
                        length: int) -> jnp.ndarray:
        tokens = jnp.pad(prompt, ((0, 0), (0, self.ctx.dims.sequence - prompt.shape[1])))
        base = jnp.zeros(())
        start = base + prompt.shape[1]
        return self.complete_jax(tokens, temperature, base + top_k, base + top_p, base + mass, base + seed, start,
                                 start + length)

    def complete(self, text: str, temperature: float = 0.5, top_k: int = 32, top_p: float = 0.9, mass: float = 0.9,
                 seed: int = 0, length: int = 128):
        tokens = jnp.asarray(np.frombuffer(text.encode(), np.uint8)).astype(jnp.int32).reshape(1, -1)
        out = self.complete_tokens(tokens, temperature, top_k, top_p, mass, seed, length)[0]
>>>>>>> 35c2ae75
        return np.asarray(out).astype(np.uint8).tobytes().decode(errors='ignore')[len(text):len(text) + length]


class Tokens(BaseModel):
    tokens: typing.List[int]


class TokenCompletion(BaseModel):
    token_completion: typing.List[int]


class Completion(BaseModel):
    completion: str


class SanitizedTokens(BaseModel):
    tokens: typing.List[int]


class CompletionInput(BaseModel):
    prompt: str = ""
    length: int = 16
    temperature: float = 1.
<<<<<<< HEAD
    max_tokens: int = 64
    max_probability_mass: int = 0.9
    max_probability_to_filter: int = 1
    adaptive_filter_power: int = 1
    adaptive_filter_scale: int = 0
=======
    top_k: int = 64
    top_p: float = 0.9
    mass: float = 1
>>>>>>> 35c2ae75
    seed: int = 0
    error: bool = True


class RestAPI:
    def __init__(self):
        self._ctx = Context()
        self._interface = Inference(self._ctx)
        if self._ctx.dims.vocab == 256:
            self._encode = lambda x: list(x.encode())
            self._decode = lambda x: np.asarray(x).astype(np.uint8).tobytes().decode(errors='ignore')
        else:
            tokenizer = GPT2TokenizerFast.from_pretrained('gpt2')
            self._encode = tokenizer.encode
            self._decode = tokenizer.decode

    async def check_tokens(self, tokens: typing.List[int], error: bool = True) -> SanitizedTokens:
        if tokens and max(tokens) > self._ctx.dims.vocab:
            if error:
                raise HTTPException(status_code=400, detail=f"Invalid tokens sent. Tokens go up to "
                                                            f"{self._ctx.dims.vocab} but received {max(tokens)}.")
            tokens = [t for t in tokens if t < self._ctx.dims.vocab]
        if len(tokens) > self._ctx.dims.sequence:
            if error:
                raise HTTPException(status_code=400, detail=f"Context too big. The model supports up to "
                                                            f"{self._ctx.dims.sequence} tokens but received "
                                                            f"{len(tokens)}.")
            tokens = tokens[:self._ctx.dims.sequence]
        return SanitizedTokens(tokens=tokens)

    async def encode(self, prompt: str) -> Tokens:
        return Tokens(tokens=self._encode(prompt))

    async def decode(self, prompt: typing.List[int]) -> Completion:
        return Completion(completion=self._decode(prompt))

    async def token_completion(self, params: CompletionInput) -> TokenCompletion:
        tokens = (await self.encode(params.prompt)).tokens
        tokens = (await self.check_tokens(tokens, params.error)).tokens
<<<<<<< HEAD
        tok = self._interface.complete_tokens(jnp.array(tokens).reshape(1, -1), params.temperature, params.max_tokens,
                                              params.max_probability_mass, params.max_probability_to_filter,
                                              params.adaptive_filter_power, params.adaptive_filter_scale,
                                              params.seed, params.length)
=======
        tok = self._interface.complete_tokens(jnp.array(tokens).reshape(1, -1), params.temperature, params.top_k,
                                              params.top_p, params.mass, params.seed, params.length)
>>>>>>> 35c2ae75
        tok = tok[0, len(tokens):len(tokens) + params.length].tolist()
        out = []
        for t in tok:
            if t == self._ctx.eval.eos:
                break
            out.append(t)
        return TokenCompletion(token_completion=out)

    async def completion(self, params: CompletionInput) -> Completion:
        return await self.decode((await self.token_completion(params)).token_completion)


def main():
    rest_api = RestAPI()
    fast_api = FastAPI()

    for key in dir(rest_api):
        if key.startswith('_') or key.endswith('_'):
            continue
        fn = getattr(rest_api, key)
        fast_api.post('/' + key, response_model=typing.get_type_hints(fn)["return"])(fn)

    uvicorn.run(fast_api, host='0.0.0.0', port=62220, log_level='info', workers=1)


if __name__ == '__main__':
    main()<|MERGE_RESOLUTION|>--- conflicted
+++ resolved
@@ -49,12 +49,6 @@
     ranks = jnp.argsort(argsort_out, -1)
     top_k_mask = jnp.less(ranks, wctx.ctx.dims.vocab - wctx.max_tokens.reshape(-1, 1, 1))  # we want to not mask top k
 
-<<<<<<< HEAD
-    cumulative_probabilities = lax.rev(jnp.cumsum(lax.rev(jax.nn.softmax(sorted_out), (1,)), -1), (1,))
-    overflow = jnp.greater(cumulative_probabilities, wctx.max_probability_mass.reshape(-1, 1, 1))
-    overflow = jnp.concatenate([overflow[:, :, 1:], jnp.zeros_like(overflow[:, :, :1])], -1)
-    top_p_mask = jnp.take_along_axis(overflow, ranks, axis=2)
-=======
     cumulative_probabilities = lax.rev(jnp.cumsum(lax.rev(jax.nn.softmax(out), (1,)), -1), (1,))
     overflow = jnp.greater(cumulative_probabilities, wctx.top_p.reshape(-1, 1, 1))
     overflow = jnp.concatenate([overflow[:, :, 1:], jnp.zeros_like(overflow[:, :, :1])], -1)
@@ -71,9 +65,6 @@
     overflow = jnp.concatenate([jnp.zeros_like(overflow[:, :, :1]), overflow[:, :, :-1]], -1)
     typical_mask = jnp.take_along_axis(overflow, jnp.argsort(argsort_out, -1), axis=2)
 
-    out_token = out_token + temp + (top_k_mask + top_p_mask + typical_mask) * -1e9
->>>>>>> 35c2ae75
-
     # min_prob_mask ("top-p-x") and adaptive_mask ("top-a") are ideas taken from
     # https://github.com/BlinkDL/RWKV-LM/blob/4bbee4bb1a26059c6425d25c59e057891ae7c4c7/README.md
     softmax = jax.nn.softmax(out_token)
@@ -81,7 +72,7 @@
     adaptive_filter = jnp.max(softmax, axis=2, keepdims=True) ** wctx.adaptive_filter_power * wctx.adaptive_filter_scale
     adaptive_mask = softmax < adaptive_filter
 
-    out_token = out_token + temp + (top_k_mask + top_p_mask + adaptive_mask) * min_prob_mask * -1e9
+    out_token = out_token + temp + ((top_k_mask + top_p_mask + adaptive_mask) * min_prob_mask + typical_mask) * -1e9
     out_token = jnp.argmax(out_token, -1)
     wctx.data = jnp.where(one_hot(wctx.current_step, wctx.ctx.dims.sequence).reshape(1, -1), out_token, wctx.data)
     wctx.current_step += 1
@@ -89,30 +80,20 @@
 
 
 def jitless_prediction_step(parameters: typing.Dict[str, jnp.ndarray], data: jnp.ndarray,
-<<<<<<< HEAD
                             temperature: jnp.ndarray, max_tokens: jnp.ndarray, max_probability_mass: jnp.ndarray,
-                            max_probability_to_filter: jnp.ndarray, adaptive_filter_power: jnp.ndarray,
-                            adaptive_filter_scale: jnp.ndarray, seed: jnp.ndarray, start_pos: jnp.ndarray,
-                            stop_pos: jnp.ndarray) -> jnp.ndarray:
-=======
-                            temperature: jnp.ndarray, top_k: jnp.ndarray, top_p: jnp.ndarray, mass: jnp.ndarray,
-                            seed: jnp.ndarray, start_pos: jnp.ndarray, stop_pos: jnp.ndarray) -> jnp.ndarray:
->>>>>>> 35c2ae75
+                            typical_mass: jnp.ndarray, max_probability_to_filter: jnp.ndarray,
+                            adaptive_filter_power: jnp.ndarray, adaptive_filter_scale: jnp.ndarray, seed: jnp.ndarray,
+                            start_pos: jnp.ndarray, stop_pos: jnp.ndarray) -> jnp.ndarray:
     wctx = WhilePredictContext()
     wctx.ctx.parameters = parameters
     wctx.data = data
     wctx.temperature = temperature
-<<<<<<< HEAD
     wctx.max_tokens = max_tokens
     wctx.max_probability_to_filter = max_probability_to_filter
     wctx.max_probability_mass = max_probability_mass
     wctx.adaptive_filter_power = adaptive_filter_power
     wctx.adaptive_filter_scale = adaptive_filter_scale
-=======
-    wctx.top_k = top_k
-    wctx.top_p = top_p
-    wctx.mass = mass
->>>>>>> 35c2ae75
+    wctx.typical_mass = typical_mass
     wctx.ctx.seed = seed
     wctx.start_pos = start_pos
     wctx.stop_pos = stop_pos
@@ -134,62 +115,39 @@
         ctx.is_initializing = False
         partition = {k: 0 for k in ctx.parameters.keys()}
         self.step = jax.pmap(jitless_prediction_step, axis_name=ParallelAxes.model,
-<<<<<<< HEAD
-                             in_axes=(partition, None, None, None, None, None, None, None, None, None, None),
+                             in_axes=(partition, None, None, None, None, None, None, None, None, None, None, None),
                              out_axes=None)
         self.ctx = ctx
 
         self.complete_jax(dummy_data, np.zeros(()), np.ones(()), np.ones(()), np.ones(()), np.ones(()), np.ones(()),
-                          np.zeros(()), np.zeros(()), np.ones(()))
+                          np.ones(()), np.zeros(()), np.zeros(()), np.ones(()))
 
     def complete_jax(self, prompt: jnp.array, temperature: jnp.array, max_tokens: jnp.array,
-                     max_probability_mass: jnp.array, max_probability_to_filter: jnp.ndarray,
-                     adaptive_filter_power: jnp.ndarray, adaptive_filter_scale: jnp.ndarray,
-                     seed: jnp.array, start_pos: jnp.array, stop_pos: jnp.array) -> jnp.array:
-        return self.step(self.parameters, prompt, temperature, max_tokens, max_probability_mass,
+                     max_probability_mass: jnp.array, typical_mass: jnp.ndarray,
+                     max_probability_to_filter: jnp.ndarray, adaptive_filter_power: jnp.ndarray,
+                     adaptive_filter_scale: jnp.ndarray, seed: jnp.array, start_pos: jnp.array,
+                     stop_pos: jnp.array) -> jnp.array:
+        return self.step(self.parameters, prompt, temperature, max_tokens, max_probability_mass, typical_mass,
                          max_probability_to_filter, adaptive_filter_power, adaptive_filter_scale, seed, start_pos,
                          stop_pos)
 
     def complete_tokens(self, prompt: jnp.ndarray, temperature: float, max_tokens: int, max_probability_mass: float,
-                        max_probability_to_filter: float, adaptive_filter_power: float, adaptive_filter_scale: float,
-                        seed: int, length: int) -> jnp.ndarray:
+                        typical_mass: float, max_probability_to_filter: float, adaptive_filter_power: float,
+                        adaptive_filter_scale: float, seed: int, length: int) -> jnp.ndarray:
         tokens = jnp.pad(prompt, ((0, 0), (0, self.ctx.dims.sequence - prompt.shape[1])))
         base = jnp.zeros(())
         start = base + prompt.shape[1]
         return self.complete_jax(tokens, temperature, base + max_tokens, base + max_probability_mass,
-                                 base + max_probability_to_filter, base + adaptive_filter_power,
+                                 base + typical_mass, base + max_probability_to_filter, base + adaptive_filter_power,
                                  base + adaptive_filter_scale, base + seed, start, start + length)
 
     def complete(self, text: str, temperature: float = 0.5, max_tokens: int = 32, max_probability_mass: float = 0.9,
-                 max_probability_to_filter: float = 1., adaptive_filter_power: float = 1,
+                 typical_mass: float = 1, max_probability_to_filter: float = 1., adaptive_filter_power: float = 1,
                  adaptive_filter_scale: float = 0, seed: int = 0, length: int = 128):
         tokens = jnp.asarray(np.frombuffer(text.encode(), np.uint8)).astype(jnp.int32).reshape(1, -1)
-        out = self.complete_tokens(tokens, temperature, max_tokens, max_probability_mass, max_probability_to_filter,
-                                   adaptive_filter_power, adaptive_filter_scale, seed, length)[0]
-=======
-                             in_axes=(partition, None, None, None, None, None, None, None, None), out_axes=None)
-        self.ctx = ctx
-
-        self.complete_jax(dummy_data, np.zeros(()), np.ones(()), np.ones(()), np.ones(()), np.ones(()),
-                          np.zeros(()), np.ones(()))
-
-    def complete_jax(self, prompt: jnp.array, temperature: jnp.array, top_k: jnp.array, top_p: jnp.array,
-                     mass: jnp.ndarray, seed: jnp.array, start_pos: jnp.array, stop_pos: jnp.array) -> np.array:
-        return self.step(self.parameters, prompt, temperature, top_k, top_p, mass, seed, start_pos, stop_pos)
-
-    def complete_tokens(self, prompt: jnp.ndarray, temperature: float, top_k: int, top_p: float, mass: float, seed: int,
-                        length: int) -> jnp.ndarray:
-        tokens = jnp.pad(prompt, ((0, 0), (0, self.ctx.dims.sequence - prompt.shape[1])))
-        base = jnp.zeros(())
-        start = base + prompt.shape[1]
-        return self.complete_jax(tokens, temperature, base + top_k, base + top_p, base + mass, base + seed, start,
-                                 start + length)
-
-    def complete(self, text: str, temperature: float = 0.5, top_k: int = 32, top_p: float = 0.9, mass: float = 0.9,
-                 seed: int = 0, length: int = 128):
-        tokens = jnp.asarray(np.frombuffer(text.encode(), np.uint8)).astype(jnp.int32).reshape(1, -1)
-        out = self.complete_tokens(tokens, temperature, top_k, top_p, mass, seed, length)[0]
->>>>>>> 35c2ae75
+        out = self.complete_tokens(tokens, temperature, max_tokens, max_probability_mass, typical_mass, 
+                                   max_probability_to_filter, adaptive_filter_power, adaptive_filter_scale, seed,
+                                   length)[0]
         return np.asarray(out).astype(np.uint8).tobytes().decode(errors='ignore')[len(text):len(text) + length]
 
 
@@ -213,17 +171,12 @@
     prompt: str = ""
     length: int = 16
     temperature: float = 1.
-<<<<<<< HEAD
     max_tokens: int = 64
-    max_probability_mass: int = 0.9
-    max_probability_to_filter: int = 1
-    adaptive_filter_power: int = 1
-    adaptive_filter_scale: int = 0
-=======
-    top_k: int = 64
-    top_p: float = 0.9
-    mass: float = 1
->>>>>>> 35c2ae75
+    max_probability_mass: float = 0.9
+    typical_mass: float = 1
+    max_probability_to_filter: float = 1
+    adaptive_filter_power: float = 1
+    adaptive_filter_scale: float = 0
     seed: int = 0
     error: bool = True
 
@@ -263,15 +216,10 @@
     async def token_completion(self, params: CompletionInput) -> TokenCompletion:
         tokens = (await self.encode(params.prompt)).tokens
         tokens = (await self.check_tokens(tokens, params.error)).tokens
-<<<<<<< HEAD
         tok = self._interface.complete_tokens(jnp.array(tokens).reshape(1, -1), params.temperature, params.max_tokens,
-                                              params.max_probability_mass, params.max_probability_to_filter,
-                                              params.adaptive_filter_power, params.adaptive_filter_scale,
-                                              params.seed, params.length)
-=======
-        tok = self._interface.complete_tokens(jnp.array(tokens).reshape(1, -1), params.temperature, params.top_k,
-                                              params.top_p, params.mass, params.seed, params.length)
->>>>>>> 35c2ae75
+                                              params.max_probability_mass, params.typical_mass, 
+                                              params.max_probability_to_filter, params.adaptive_filter_power,
+                                              params.adaptive_filter_scale, params.seed, params.length)
         tok = tok[0, len(tokens):len(tokens) + params.length].tolist()
         out = []
         for t in tok:
