import typing

import jax
import jax._src.util as util
import numpy as np
from jax import lax, numpy as jnp, random

from .constants import ParallelAxes
from .context import Context

INT_OR_TUPLE = typing.Union[int, typing.Sequence[int]]

Output = typing.TypeVar("Output")
CtxFn = typing.TypeVar("CtxFn")


def promote_to(inp: jnp.ndarray, dtype: jnp.dtype) -> jnp.ndarray:
    return jnp.asarray(inp, jnp.promote_types(dtype, jnp.result_type(inp)))


def with_context(count: typing.Optional[bool] = None) -> CtxFn:
    def _inner(fn: CtxFn) -> CtxFn:
        prefix_kwargs = {"appended": fn.__name__}
        if count is not None:
            prefix_kwargs["count"] = count

        def _fn(ctx: Context, *args, **kwargs):
            local_ctx = ctx.add_to_prefix(**prefix_kwargs)
            return fn(local_ctx, *args, **kwargs)

        return _fn

    return _inner


def is_main():
    return jax.process_index() == 0


def stable_rsqrt(inp: jnp.ndarray, eps: float, power: float = 2) -> jnp.ndarray:
    return jnp.reciprocal(jnp.maximum(jnp.power(jnp.maximum(inp, 0), 1 / power), eps))


def pos_dim(inp: jnp.ndarray, dims: typing.Sequence[int]) -> typing.Sequence[int]:
    return tuple(d % inp.ndim for d in dims)


def tuple_int(obj: INT_OR_TUPLE) -> typing.Sequence[int]:
    if isinstance(obj, (tuple, list)):
        return tuple(obj)
    if isinstance(obj, int):
        return obj,  # skipcq: PYL-R1707
    raise ValueError


def is_model(param_name: str):
    return "/step:" in param_name and '/optimizer' not in param_name


def is_stacked(param_name: str):
    return param_name.endswith('_stacked') and is_model(param_name)


def conv(inp: jnp.ndarray, weight: jnp.ndarray, padding: typing.List[typing.Tuple[int, int]], groups: int):
    ndim = weight.ndim
    lhs = (0, ndim - 1) + tuple(range(1, ndim - 1))
    dimension_numbers = lax.ConvDimensionNumbers(lhs, (0, ndim - 1,) + tuple(range(1, ndim - 1)), lhs)
    return lax.conv_general_dilated(inp, weight, (1,) * (ndim - 2), padding=padding, feature_group_count=groups,
                                    dimension_numbers=dimension_numbers, precision='fastest')


def device_id():
    return (lax.psum_scatter(jnp.arange(jax.device_count()), ParallelAxes.model) / jax.device_count()).astype(jnp.int32)


def dot(left: jnp.ndarray, right: jnp.ndarray, left_contract_dims: INT_OR_TUPLE, right_contract_dims: INT_OR_TUPLE,
        left_batch_dims: INT_OR_TUPLE = tuple(), right_batch_dims: INT_OR_TUPLE = tuple()) -> jnp.ndarray:
    dims = ((pos_dim(left, tuple_int(left_contract_dims)), pos_dim(right, tuple_int(right_contract_dims))),
            (pos_dim(left, tuple_int(left_batch_dims)), pos_dim(right, tuple_int(right_batch_dims))))
    return lax.dot_general(left, right, dims, "fastest")


def matmul(left: jnp.ndarray, right: jnp.ndarray, reduced_dims=1):
    return dot(left, right, tuple(range(-reduced_dims, 0)), tuple(range(reduced_dims)))


def prefixed_name(ctx: Context, name: str):
    return ctx.add_to_prefix(name, count=False).global_prefix


def assign(ctx: Context, name: str, inp: jnp.ndarray):
    name = prefixed_name(ctx, name)
    ctx.parameters[name] = inp


def normal(ctx: Context, shape: typing.Sequence[int]):
    ctx.prng_key, key = random.split(ctx.prng_key)
    return random.normal(key, shape, ctx.model.storage_dtype)


def deep_replace(d, value):
    if isinstance(d, dict):
        return {k: deep_replace(v, value) for k, v in d.items()}
    return value


def orthogonal_init(ctx: Context, shape: typing.List[int], column_axes=(-1,)) -> jnp.ndarray:
    column_axes = tuple(column_axes)
    axes = tuple(shape[c] for c in column_axes)
    n_rows, n_cols = util.prod(shape) // util.prod(axes), util.prod(axes)
    matrix_shape = (n_rows, n_cols) if n_rows > n_cols else (n_cols, n_rows)
    out, r = jnp.linalg.qr(normal(ctx, matrix_shape))
    out *= lax.broadcast_to_rank(jnp.sign(jnp.diag(r)), rank=out.ndim)
    if n_rows < n_cols:
        out = out.T
    return jnp.reshape(out, tuple(np.delete(shape, column_axes)) + axes).astype(ctx.model.storage_dtype)


def get_param(ctx: Context, name: str, shape: typing.Optional[typing.List[int]] = None,
              std: typing.Optional[float] = None, mean: typing.Optional[float] = None, column_axes: int = 1,
              scale: float = 1., post_variance_scale: float = 1,
              lr_scale: float = 1, dtype: typing.Optional[jnp.float32] = None,
              init_val: typing.Optional[jnp.ndarray] = None,
              tied: bool = False) -> jnp.ndarray:

    if not tied:
        name = name + '_stacked'
    add_depth = ctx.add_depth and not tied

    prefix_name = prefixed_name(ctx, name)

    if dtype is None:
        computation_dtype = ctx.model.computation_dtype
        storage_dtype = ctx.model.storage_dtype
    else:
        computation_dtype = dtype
        storage_dtype = dtype

<<<<<<< HEAD
    if prefix_name not in ctx.parameters:
        if init_val is not None:
            param = init_val * scale * post_variance_scale
        elif std is None and mean is None:
            if add_depth:
                param = jnp.stack([orthogonal_init(ctx, shape, range(len(shape) - column_axes, len(shape))) for _ in
                                   range(ctx.dims.depth)], 0)
            else:
                param = orthogonal_init(ctx, shape, range(len(shape) - column_axes, len(shape)))
            param *= scale * post_variance_scale
        else:
            param = normal(ctx, [ctx.dims.depth] * add_depth + list(shape)) * scale
            if std is not None:
                param *= std
            if mean is not None:
                param += mean
        ctx.parameter_variance[prefix_name] = lr_scale * scale
        param = param.astype(storage_dtype)
        assign(ctx, name, param)
    param = ctx.parameters[prefix_name]
=======
    if prefix_name in ctx.parameters:
        return ctx.parameters[prefix_name].astype(computation_dtype)

    if not ctx.is_initializing:
        raise ValueError(f"Couldn't find parameter {prefix_name}. {ctx.name_cache=}")

    if init_val is not None:
        param = init_val * scale * post_variance_scale
    elif std is None and mean is None:
        if ctx.add_depth:
            param = jnp.stack([orthogonal_init(ctx, shape, range(len(shape) - column_axes, len(shape))) for _ in
                               range(ctx.dims.depth)], 0)
        else:
            param = orthogonal_init(ctx, shape, range(len(shape) - column_axes, len(shape)))
        param *= scale * post_variance_scale
    else:
        param = normal(ctx, [ctx.dims.depth] * ctx.add_depth + list(shape)) * scale
        if std is not None:
            param *= std
        if mean is not None:
            param += mean
    ctx.parameter_variance[prefix_name] = lr_scale * scale
    assign(ctx, name, param.astype(storage_dtype))
>>>>>>> 466c78ea
    return param.astype(computation_dtype)


def zero_param(ctx: Context, name: str, shape: typing.List[int], dtype: typing.Optional[jnp.dtype]) -> jnp.ndarray:
    return get_param(ctx, name, shape, 0, 0, dtype=dtype)


def loop(fn: typing.Callable, fn_input: typing.Any, steps: int, unroll: int = 1):
    return lax.scan(lambda *x: (fn(*x[:-1]), None), fn_input, None, steps, unroll=unroll)[0]


def pattern_match(gen_fn: typing.Callable[[int], typing.Callable[[], jnp.ndarray]], cases: int, predicate: jnp.ndarray,
                  base: jnp.ndarray):
    return lax.switch(predicate % cases, [gen_fn(i) for i in range(cases)], base)<|MERGE_RESOLUTION|>--- conflicted
+++ resolved
@@ -136,28 +136,6 @@
         computation_dtype = dtype
         storage_dtype = dtype
 
-<<<<<<< HEAD
-    if prefix_name not in ctx.parameters:
-        if init_val is not None:
-            param = init_val * scale * post_variance_scale
-        elif std is None and mean is None:
-            if add_depth:
-                param = jnp.stack([orthogonal_init(ctx, shape, range(len(shape) - column_axes, len(shape))) for _ in
-                                   range(ctx.dims.depth)], 0)
-            else:
-                param = orthogonal_init(ctx, shape, range(len(shape) - column_axes, len(shape)))
-            param *= scale * post_variance_scale
-        else:
-            param = normal(ctx, [ctx.dims.depth] * add_depth + list(shape)) * scale
-            if std is not None:
-                param *= std
-            if mean is not None:
-                param += mean
-        ctx.parameter_variance[prefix_name] = lr_scale * scale
-        param = param.astype(storage_dtype)
-        assign(ctx, name, param)
-    param = ctx.parameters[prefix_name]
-=======
     if prefix_name in ctx.parameters:
         return ctx.parameters[prefix_name].astype(computation_dtype)
 
@@ -167,21 +145,20 @@
     if init_val is not None:
         param = init_val * scale * post_variance_scale
     elif std is None and mean is None:
-        if ctx.add_depth:
+        if add_depth:
             param = jnp.stack([orthogonal_init(ctx, shape, range(len(shape) - column_axes, len(shape))) for _ in
                                range(ctx.dims.depth)], 0)
         else:
             param = orthogonal_init(ctx, shape, range(len(shape) - column_axes, len(shape)))
         param *= scale * post_variance_scale
     else:
-        param = normal(ctx, [ctx.dims.depth] * ctx.add_depth + list(shape)) * scale
+        param = normal(ctx, [ctx.dims.depth] * add_depth + list(shape)) * scale
         if std is not None:
             param *= std
         if mean is not None:
             param += mean
     ctx.parameter_variance[prefix_name] = lr_scale * scale
     assign(ctx, name, param.astype(storage_dtype))
->>>>>>> 466c78ea
     return param.astype(computation_dtype)
 
 
