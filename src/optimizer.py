--- conflicted
+++ resolved
@@ -35,59 +35,9 @@
     return new_state
 
 
-<<<<<<< HEAD
 def norm(param_name: str, val: jnp.ndarray, is_squared: bool = False):
     if not is_squared:
         val = lax.square(val)
-=======
-@with_context()
-def square_ema(ctx: Context, grad: jnp.ndarray, step: jnp.ndarray) -> jnp.ndarray:  # == rmsprop
-    buffer = ema(ctx, jnp.square(grad), step, 1 - ctx.optimizer.adam_beta2)
-    return stable_rsqrt(buffer, ctx.optimizer.epsilon)
-
-
-@with_context()
-def adam(ctx: Context, grad: jnp.ndarray, step: jnp.ndarray) -> jnp.ndarray:
-    return ema(ctx, grad, step, 1 - ctx.optimizer.adam_beta1) * square_ema(ctx, grad, step)
-
-
-@with_context()
-def shampoo(ctx: Context, param_name: str, grad: jnp.ndarray, step: jnp.ndarray
-            ) -> typing.Tuple[jnp.ndarray, jnp.ndarray, int]:  # skipcq: PYL-W0640
-    original_shape = grad.shape
-    if ctx.optimizer.shampoo.flatten_depth and is_stacked(param_name):
-        grad = grad.reshape(-1, *grad.shape[2:])  # flatten fan-out and depth
-    if ctx.optimizer.shampoo.flatten_conv and "/conv:" in param_name and "/conv_weight" in param_name:
-        grad = grad.reshape(*grad.shape[:-2], grad.shape[-2] * grad.shape[-1])
-    preconditioner = Preconditioner(grad, ctx.optimizer.shampoo.block_size)
-    new_preconditioners = []
-    failures = jnp.zeros([], jnp.int32)
-    for i, stat in enumerate(preconditioner.statistics_from_grad(grad)):
-        eye = jnp.eye(stat.shape[0], dtype=ctx.model.storage_dtype)
-        ema_stat = ema(ctx, stat, step, 1 - ctx.optimizer.shampoo.beta2, True, init_val=eye * ctx.optimizer.epsilon,
-                       nesterov=False, heavyball=False, debias=False)
-        prev_p = get_param(ctx, f'preconditioner_{i}', stat.shape, dtype=grad.dtype, init_val=eye, tied=True)
-
-        if ctx.is_initializing:
-            continue
-
-        def _new_precond():
-            return fallback_pth_root(prev_p, step, ema_stat, preconditioner.exponent_for_preconditioner(),
-                                     ctx.optimizer.epsilon)
-
-        new_p, failure = lax.cond((step % ctx.optimizer.shampoo.statistics_compute_steps) == 0, _new_precond,
-                                  lambda: (prev_p, jnp.zeros([], bool)))
-        failures = failures + failure
-        new_preconditioners.append(new_p)
-        assign(ctx, f"preconditioner_{i}", new_p)
-    if not ctx.is_initializing:
-        grad = preconditioner.preconditioned_grad(grad, new_preconditioners)
-    return grad.reshape(original_shape), failures, len(new_preconditioners)
-
-
-def norm(param_name: str, val: jnp.ndarray):
-    val = lax.square(val)
->>>>>>> 62514f30
     if is_stacked(param_name):
         val = val.sum(tuple(range(1, val.ndim))).reshape((-1,) + (1,) * (val.ndim - 1))
     else:
@@ -134,12 +84,9 @@
     return learning_rate.astype(ctx.model.storage_dtype)
 
 
-def update(ctx: Context, grads: typing.Dict[str, jnp.ndarray], step: jnp.ndarray) -> typing.Tuple[jnp.ndarray, int]:
+def update(ctx: Context, grads: typing.Dict[str, jnp.ndarray], step: jnp.ndarray):
     outer_ctx = ctx.add_to_prefix("optimizer")
     lr = -get_current_lr(ctx, step)
-
-    failures = jnp.zeros([], jnp.int32)
-    preconditioners = 0
 
     for param_name, grad in grads.items():
         if "optimizer" in param_name or param_name.endswith('_sq') or param_name.endswith('_sq_stacked'):
@@ -157,20 +104,7 @@
             continue
 
         if not small_parameter(param_name, grad):
-<<<<<<< HEAD
-=======
-            shampoo_update, failure, preconditioner = shampoo(ctx, param_name, grad, step)
-            failures += failure
-            preconditioners += preconditioner
-            shampoo_update = ema(ctx, shampoo_update, step, 1 - ctx.optimizer.shampoo.beta1)
-            weight_update = graft(param_name, weight_update, shampoo_update)
->>>>>>> 62514f30
             ctx.parameters[param_name] = (1 + ctx.optimizer.weight_decay * parameter_lr) * ctx.parameters[param_name]
 
         weight_update = weight_update.astype(ctx.parameters[param_name].dtype)
-<<<<<<< HEAD
-        ctx.parameters[param_name] = (weight_update * parameter_lr + ctx.parameters[param_name]).astype(dtype)
-=======
-        ctx.parameters[param_name] = weight_update * parameter_lr + ctx.parameters[param_name]
-    return failures, preconditioners
->>>>>>> 62514f30
+        ctx.parameters[param_name] = (weight_update * parameter_lr + ctx.parameters[param_name]).astype(dtype)