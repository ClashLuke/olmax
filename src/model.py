--- conflicted
+++ resolved
@@ -47,11 +47,7 @@
         var = jnp.maximum(jnp.square(src_fp32).mean(-1, keepdims=True) - jnp.square(mean), ctx.model.norm_eps)
         std = lax.rsqrt(var)
         norm_out = (src_fp32 - mean) * std
-<<<<<<< HEAD
         out = norm_out * wgt.reshape((1,) * (src.ndim - 1) + (-1,)) * src.shape[-1] ** -0.5  # div for l2norm
-=======
-        out = norm_out * wgt.reshape((1,) * (src.ndim - 1) + (-1,)) / (src.shape[-1] ** 0.5)  # div for l2norm
->>>>>>> a05bc917
         if act:
             out = activate(ctx, out)
         out = out.astype(original_dtype)
@@ -61,14 +57,8 @@
             norm_out_fp32 = promote_to(norm_out, run_type)
             dy = promote_to(dy, run_type)
             if act:
-<<<<<<< HEAD
                 dy = dy * jnp.where(out >= 0, 1, ctx.model.leaky_relu_slope)
             dy = dy * src.shape[-1] ** -0.5  # "undo" l2norm
-=======
-                mask = out >= 0
-                dy = dy * jnp.where(mask, 1, ctx.model.leaky_relu_slope)
-            dy = dy / src.shape[-1] ** 0.5  # "undo" l2norm
->>>>>>> a05bc917
             d_wgt = (dy * norm_out_fp32).sum(list(range(src.ndim - 1))).reshape((-1,))
             dy = dy * std * wgt.reshape((1,) * (src.ndim - 1) + (-1,))
             dy -= (dy * norm_out_fp32).mean(-1, keepdims=True) * norm_out_fp32
