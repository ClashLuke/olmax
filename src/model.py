--- conflicted
+++ resolved
@@ -73,19 +73,12 @@
 
 def conv(ctx: Context, inp: jnp.ndarray, conv_kernel: int, scale: float, in_features: int, out_features: int):
     ctx = ctx.add_to_prefix("conv")
-<<<<<<< HEAD
-    weight = get_param(ctx, "weight", [out_features, in_features, conv_kernel], column_axes=2, scale=scale,
-                       lr_scale=1 / conv_kernel)
-=======
     fan_in = jnp.arange(conv_kernel, 0, -1, dtype=ctx.model.storage_dtype)
     fan_in = (1 - 1 / (conv_kernel * ctx.model.conv_scale + ctx.model.conv_shift)) ** fan_in
     fan_in = fan_in / fan_in.sum()
-    fan_in = fan_in / in_features
     fan_in = fan_in.reshape(1, 1, -1)
     weight = get_param(ctx, "weight", [out_features, in_features, conv_kernel], column_axes=2, scale=scale,
                        lr_scale=fan_in)
->>>>>>> 18c07bd0
-
     if ctx.is_initializing:
         return jnp.zeros(inp.shape[:-1] + (out_features,))
     return lax_conv(inp, weight, [(weight.shape[-1] - 1, 0)], 1)
@@ -94,15 +87,6 @@
 def bottleneck_block(ctx: Context, inp: jnp.ndarray) -> jnp.ndarray:
     ctx = ctx.add_to_prefix("bottleneck")
     inp = scale_norm_act(ctx, inp, ctx.dims.features, act=False, init_mean=None)
-<<<<<<< HEAD
-    inp = conv(ctx, inp, ctx.dims.outer_bottleneck_kernel, 1 / ctx.dims.heads, ctx.dims.features,
-               ctx.dims.inner_bottleneck_features)
-    inp = scale_norm_act(ctx, inp, ctx.dims.inner_bottleneck_features, psum=True)
-    inp = conv(ctx, inp, ctx.dims.inner_bottleneck_kernel, 1, ctx.dims.inner_bottleneck_features,
-               ctx.dims.inner_bottleneck_features)
-    inp = scale_norm_act(ctx, inp, ctx.dims.inner_bottleneck_features)
-    return conv(ctx, inp, ctx.dims.outer_bottleneck_kernel, 1, ctx.dims.inner_bottleneck_features, ctx.dims.features)
-=======
     inp = conv(ctx, inp, ctx.dims.outer_bottleneck_kernel, ctx.optimizer.bottleneck_scale / ctx.dims.heads,
                ctx.dims.features, ctx.dims.inner_bottleneck_features)
     inp = scale_norm_act(ctx, inp, ctx.dims.inner_bottleneck_features, psum=True)
@@ -111,7 +95,6 @@
     inp = scale_norm_act(ctx, inp, ctx.dims.inner_bottleneck_features)
     return conv(ctx, inp, ctx.dims.outer_bottleneck_kernel, ctx.optimizer.bottleneck_scale,
                 ctx.dims.inner_bottleneck_features, ctx.dims.features)
->>>>>>> 18c07bd0
 
 
 def pointwise_block(ctx: Context, inp: jnp.ndarray) -> jnp.ndarray:
@@ -262,12 +245,8 @@
 def input_embed(ctx: Context, inp: jnp.ndarray) -> jnp.ndarray:
     ctx = ctx.add_to_prefix("input_embed")
 
-<<<<<<< HEAD
-    param = get_param(ctx, "inp_embd", [ctx.dims.vocab, ctx.dims.features], std=1e-5)
-=======
     param = get_param(ctx, "inp_embd", [ctx.dims.vocab, ctx.dims.features], std=1e-5,
-                      lr_scale=ctx.optimizer.input_scale / ctx.dims.features)
->>>>>>> 18c07bd0
+                      lr_scale=ctx.optimizer.input_scale)
     normalization_scale = get_param(ctx, "normalization_scale", [ctx.dims.features], std=0, mean=1,
                                     lr_scale=ctx.optimizer.norm_scale,
                                     dtype=jnp.promote_types(ctx.model.computation_dtype, jnp.float32))
@@ -357,14 +336,9 @@
         index = lax.psum_scatter(jnp.arange(ctx.dims.heads), ParallelAxes.model) // devices
         index = index.astype(jnp.int32)
         (_, _, _, _, _, d_wgt, loss, accuracy), dx = lax.scan(_xent_slice, (
-<<<<<<< HEAD
-        inp, jnp.zeros((), dtype=jnp.int32), wgt, inner_tgt, index, jnp.zeros(wgt.shape[::-1], dtype=jnp.float32),
-        jnp.zeros((), dtype=jnp.float32), jnp.zeros((), dtype=jnp.float32)), None, inp.shape[0])
-=======
                 inp, jnp.zeros((), dtype=jnp.int32), wgt, inner_tgt, index,
                 jnp.zeros(wgt.shape[::-1], dtype=jnp.float32), jnp.zeros((), dtype=jnp.float32),
                 jnp.zeros((), dtype=jnp.float32)), None, inp.shape[0])
->>>>>>> 18c07bd0
         dx = dx.transpose(1, 0, 2) / tgt.size  # Shape[Features, inp.shape[0] // step, step // devices]
         dx = lax.all_gather(dx, ParallelAxes.model, axis=2).reshape(ctx.dims.features, -1).transpose(1, 0)
         dx = dx.reshape(original_shape)
@@ -408,11 +382,7 @@
     out = revnet_out(src[1:])
     out = scale_norm_act(ctx, out, ctx.dims.features, act=False)
     wgt = get_param(ctx, "out_embd", [ctx.dims.features, ctx.dims.vocab], std=1,
-<<<<<<< HEAD
-                    scale=1 / ctx.dims.heads)
-=======
-                    scale=1 / ctx.dims.heads / ctx.dims.features, lr_scale=ctx.optimizer.output_scale)
->>>>>>> 18c07bd0
+                    scale=1 / ctx.dims.heads, lr_scale=ctx.optimizer.output_scale)
     if ctx.is_initializing:
         return out
     return out, wgt
