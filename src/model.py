--- conflicted
+++ resolved
@@ -327,7 +327,6 @@
         inp = lax.psum_scatter(inp, ParallelAxes.model).reshape(-1, ctx.dims.sizes.vocab)
         index = lax.psum_scatter(jnp.arange(ctx.dims.sizes.heads), ParallelAxes.model) // devices
         index = index.astype(jnp.int32)
-<<<<<<< HEAD
         (_, _, _, _, _, d_wgt, loss, accuracy), dx = lax.scan(_xent_slice, (inp, jnp.zeros((), dtype=jnp.int32),
                                                                             wgt.transpose(1, 0),
                                                                             inner_tgt, index, jnp.zeros_like(wgt),
@@ -346,30 +345,6 @@
 
         loss = lax.psum(loss / tgt.size, ParallelAxes.model)
         accuracy = lax.psum(accuracy / tgt.size, ParallelAxes.model)
-=======
-        inner_tgt = lax.dynamic_slice_in_dim(inner_tgt.reshape(-1), index * inp.shape[0], inp.shape[0])
-        lse = jax.nn.logsumexp(promote_to(inp, jnp.float32), 1, keepdims=True)
-
-        def _grad(dy: typing.Tuple[jnp.ndarray, None]):
-            dy, _ = dy
-            dy = promote_to(dy, jnp.float32)
-            dy = dy / inner_tgt.size
-            tmp = promote_to(inp, jnp.float32)
-            dx = lax.exp(tmp - lse)
-
-            zloss = dx * lse * (ctx.training.z_loss * dy)
-            dx = dx.at[jnp.arange(dx.shape[0]).reshape(-1, 1), inner_tgt.reshape(-1, 1)].add(-1) * dy
-            dx = dx + zloss
-            d_src = lax.all_gather(dx, ParallelAxes.model).reshape(src.shape)
-            return d_src.astype(dtype), None
-
-        loss = lse - jnp.take_along_axis(inp, inner_tgt.reshape(*inner_tgt.shape, 1), -1)
-        accuracy = jnp.argmax(lax.stop_gradient(inp), 1) == inner_tgt
-        loss = promote_to(loss, jnp.float32)
-        accuracy = promote_to(accuracy, jnp.float32)
-        loss = lax.psum(loss.mean() / ctx.dims.sizes.heads, ParallelAxes.model)
-        accuracy = lax.psum(accuracy.mean() / ctx.dims.sizes.heads, ParallelAxes.model)
->>>>>>> f1f8bd36
         return (loss, accuracy), _grad
 
     return _fn(src, tgt)
@@ -398,15 +373,11 @@
         if i % ctx.model.qrnn_frequency == (ctx.model.qrnn_frequency // 2 - 1):
             src = reversible(ctx, qrnn_block, src)
     ctx.parameters = src[0]
-<<<<<<< HEAD
     out = revnet_out(src[1:])
     out = scale_norm_act(ctx, out, ctx.dims.features, act=False)
     if ctx.is_initializing:
         return out
     return out, wgt
-=======
-    return output_embed_shard(ctx, revnet_out(src[1:]), wgt)
->>>>>>> f1f8bd36
 
 
 def compute(params: typing.Dict[str, jnp.ndarray], inp: jnp.ndarray) -> typing.Tuple[jnp.ndarray, jnp.ndarray]:
