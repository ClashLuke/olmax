--- conflicted
+++ resolved
@@ -23,11 +23,7 @@
 
     def _xent_slice(carry: typing.Tuple[jnp.ndarray, jnp.ndarray, jnp.ndarray, jnp.ndarray],
                     x: typing.Tuple[jnp.ndarray, jnp.ndarray], wgt: jnp.ndarray):
-<<<<<<< HEAD
-        d_wgt, d_wgt_sq, loss, accuracy = carry
-=======
-        d_wgt, loss, acc = carry
->>>>>>> 62514f30
+        d_wgt, d_wgt_sq, loss, acc = carry
         inp_slice, tgt_slice = x
         tmp = matmul(inp_slice, wgt)
         tmp = promote_to(tmp, jnp.float32)
@@ -50,12 +46,8 @@
 
         inp_slice = inp_slice.reshape(step_batch, ctx.dims.features)
         d_wgt = d_wgt + matmul(dy, inp_slice)  # [Vocab, StepBatch] @ [StepBatch, Features] -> [Vocab, Features]
-<<<<<<< HEAD
         d_wgt_sq = d_wgt_sq + matmul(lax.square(dy), lax.square(inp_slice))
-        return (d_wgt, d_wgt_sq, loss, accuracy), dx
-=======
-        return (d_wgt, loss.astype(jnp.float64), acc.astype(jnp.float64)), dx
->>>>>>> 62514f30
+        return (d_wgt, d_wgt_sq, loss.astype(jnp.float64), acc.astype(jnp.float64)), dx
 
     @jax.custom_gradient
     def _fn(inp: jnp.ndarray, tgt: jnp.ndarray, wgt: jnp.ndarray, wgt_sq: jnp.ndarray):
@@ -66,13 +58,8 @@
         def _slice_fn(carry, x):
             return _xent_slice(carry, x, wgt)
 
-<<<<<<< HEAD
-        init = (jnp.zeros(wgt.shape[::-1]), jnp.zeros(wgt.shape[::-1]), jnp.zeros(()), jnp.zeros(()))
-        (d_wgt, d_wgt_sq, loss, accuracy), dx = lax.scan(_slice_fn, init, (inp, tgt))
-=======
-        init = (jnp.zeros(wgt.shape[::-1]), jnp.zeros((), dtype=jnp.float64), jnp.zeros((), dtype=jnp.float64))
-        (d_wgt, loss, accuracy), dx = lax.scan(_slice_fn, init, (inp, tgt))
->>>>>>> 62514f30
+        init = (jnp.zeros(wgt.shape[::-1]), jnp.zeros(wgt.shape[::-1]), jnp.zeros((), dtype=jnp.float64), jnp.zeros((), dtype=jnp.float64))
+        (d_wgt, d_wgt_sq, loss, acc), dx = lax.scan(_slice_fn, init, (inp, tgt))
 
         dx = dx.transpose(0, 2, 1)  # [Steps, Features, StepBatch] -> [Steps, StepBatch, Features]
         dx = dx.reshape(ctx.dims.batch, ctx.dims.sequence, ctx.dims.features)
